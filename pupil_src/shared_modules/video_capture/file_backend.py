'''
(*)~---------------------------------------------------------------------------
Pupil - eye tracking platform
Copyright (C) 2012-2017  Pupil Labs

Distributed under the terms of the GNU
Lesser General Public License (LGPL v3.0).
See COPYING and COPYING.LESSER for license details.
---------------------------------------------------------------------------~(*)
'''

import os,sys
import av
assert av.__version__ >= '0.2.5'


from .base_backend import Base_Source, Base_Manager

import numpy as np
from time import time,sleep
from fractions import Fraction
from  multiprocessing import cpu_count
import os.path

#logging
import logging
logger = logging.getLogger(__name__)

<<<<<<< HEAD
=======
av.logging.set_level(av.logging.ERROR)
logging.getLogger('libav').setLevel(logging.ERROR)
>>>>>>> 505ddce4

class FileCaptureError(Exception):
    """General Exception for this module"""
    def __init__(self, arg):
        super().__init__()
        self.arg = arg


class EndofVideoFileError(Exception):
    """docstring for EndofVideoFileError"""
    def __init__(self, arg):
        super().__init__()
        self.arg = arg


class FileSeekError(Exception):
    """docstring for EndofVideoFileError"""
    def __init__(self):
        super().__init__()


class Frame(object):
    """docstring of Frame"""
    def __init__(self, timestamp,av_frame,index):
        self._av_frame = av_frame
        self.timestamp = timestamp
        self.index = index
        self._img = None
        self._gray = None
        self.jpeg_buffer = None
        self.yuv_buffer = None
        self.height,self.width = av_frame.height,av_frame.width

    def copy(self):
        return Frame(self.timestamp,self._av_frame,self.index)

    @property
    def img(self):
        if self._img is None:
            self._img = self._av_frame.to_nd_array(format='bgr24')
        return self._img

    @property
    def bgr(self):
        return self.img

    @property
    def gray(self):
        if self._gray is None:
            self._gray = np.frombuffer(self._av_frame.planes[0], np.uint8).reshape(self.height,self.width)
        return self._gray


class File_Source(Base_Source):
    """Simple file capture.

    Attributes:
        source_path (str): Path to source file
        timestamps (str): Path to timestamps file
    """

    def __init__(self,g_pool,source_path=None,timestamps=None,timed_playback=False):
        super().__init__(g_pool)

        # minimal attribute set
        self._initialised = True
        self.slowdown     = 0.0
        self.source_path  = source_path
        self.timestamps   = None
        self.timed_playback = timed_playback

        if not source_path or not os.path.isfile(source_path):
            logger.error('Init failed. Source file could not be found at `%s`'%source_path)
            self._initialised = False
            return

        self.container = av.open(str(source_path))

        try:
            self.video_stream = next(s for s in self.container.streams if s.type=="video")# looking for the first videostream
            logger.debug("loaded videostream: %s"%self.video_stream)
            self.video_stream.thread_count = cpu_count()
        except StopIteration:
            self.video_stream = None
            logger.error("No videostream found in media container")

        try:
            self.audio_stream = next(s for s in self.container.streams if s.type=='audio')# looking for the first audiostream
            logger.debug("loaded audiostream: %s"%self.audio_stream)
        except StopIteration:
            self.audio_stream = None
            logger.debug("No audiostream found in media container")

        if not self.video_stream and not self.audio_stream:
            logger.error('Init failed. Could not find any video or audio stream in the given source file.')
            self._initialised = False
            return

        self.display_time = 0.
        self.target_frame_idx = 0

        #we will use below for av playback
        # self.selected_streams = [s for s in (self.video_stream,self.audio_stream) if s]
        # self.av_packet_iterator = self.container.demux(self.selected_streams)

        if float(self.video_stream.average_rate)%1 != 0.0:
            logger.error('Videofile pts are not evenly spaced, pts to index conversion may fail and be inconsitent.')

        #load/generate timestamps.
        if timestamps is None:
            timestamps_path,ext =  os.path.splitext(source_path)
            timestamps = timestamps_path+'_timestamps.npy'
            try:
                self.timestamps = np.load(timestamps).tolist()
            except IOError:
                logger.warning("did not find timestamps file, making timetamps up based on fps and frame count. Frame count and timestamps are not accurate!")
                frame_rate = float(self.video_stream.average_rate)
                self.timestamps = [i/frame_rate for i in range(int(self.container.duration/av.time_base*frame_rate)+100)] # we are adding some slack.
            else:
                logger.debug("Auto loaded %s timestamps from %s"%(len(self.timestamps),timestamps))
        else:
            logger.debug('using timestamps from list')
            self.timestamps = timestamps

<<<<<<< HEAD
=======

        #set the pts rate to convert pts to frame index. We use videos with pts writte like indecies.
>>>>>>> 505ddce4
        self.next_frame = self._next_frame()
        f0, f1 = next(self.next_frame), next(self.next_frame)
        self.pts_rate = float(1/f1.pts/self.video_stream.time_base)
        self.seek_to_frame(0)

        if self.video_stream.average_rate:
            self.average_rate = self.video_stream.average_rate
        else:
            pts = [next(self.next_frame).pts for i in range(2)]
            # pts[0] == 0
            # => pts[1] - pts[0] == pts[1]
            rate = 1 / (self.video_stream.time_base * pts[1])
            logger.debug('Estimated average rate: {}'.format(rate))
            self.average_rate = rate
            self.seek_to_frame(0)

    def ensure_initialisation(fallback_func=None):
        from functools import wraps
        def decorator(func):
            @wraps(func)
            def run_func(self,*args,**kwargs):
                if self._initialised and self.video_stream:
                    return func(self,*args,**kwargs)
                elif fallback_func:
                    return fallback_func(*args,**kwargs)
                else:
                    logger.debug('Initialisation required.')
            return run_func
        return decorator

    @property
    def initialised(self):
        return self._initialised

    @property
    @ensure_initialisation(fallback_func=lambda: (1270, 720))
    def frame_size(self):
        return int(self.video_stream.format.width), int(self.video_stream.format.height)

    @property
    @ensure_initialisation(fallback_func=lambda: 20)
    def frame_rate(self):
        return float(self.average_rate)

    def get_init_dict(self):
        settings = super().get_init_dict()
        settings['source_path'] = self.source_path
        settings['timestamps'] = self.timestamps
        settings['timed_playback'] = self.timed_playback
        return settings

    @property
    def name(self):
        if self.source_path:
            return os.path.splitext(self.source_path)[0]
        else:
            return 'File source in ghost mode'

    def get_frame_index(self):
        return self.target_frame_idx

    def get_frame_count(self):
        return len(self.timestamps)

    @ensure_initialisation()
    def _next_frame(self):
        for packet in self.container.demux(self.video_stream):
            for frame in packet.decode():
                if frame:
                    yield frame
        raise EndofVideoFileError("end of file.")

    @ensure_initialisation()
    def pts_to_idx(self, pts):
        # some older mkv did not use perfect timestamping so we are doing int(round()) to clear that.
        # With properly spaced pts (any v0.6.100+ recording) just int() would suffice.
        # print float(pts*self.video_stream.time_base*self.video_stream.average_rate),round(pts*self.video_stream.time_base*self.video_stream.average_rate)
<<<<<<< HEAD
        return int(round(pts*self.video_stream.time_base*self.average_rate))
=======
        return int(round(pts*self.video_stream.time_base*self.pts_rate))
>>>>>>> 505ddce4

    @ensure_initialisation()
    def pts_to_time(self, pts):
        ### we do not use this one, since we have our timestamps list.
        return int(pts*self.video_stream.time_base)

    @ensure_initialisation()
    def idx_to_pts(self, idx):
        return int(idx/self.average_rate/self.video_stream.time_base)

    @ensure_initialisation()
    def get_frame(self):
        frame = None
        for frame in self.next_frame:
            index = self.pts_to_idx(frame.pts)

            if index == self.target_frame_idx:
                break
            elif index < self.target_frame_idx:
                pass
                # print 'skip frame to seek','now at:',index
            else:
                logger.debug('Frame index not consistent.')
                break
        if not frame:
            raise EndofVideoFileError('Reached end of videofile')

        try:
            timestamp = self.timestamps[index]
        except IndexError:
            logger.warning("Reached end of timestamps list.")
            raise EndofVideoFileError("Reached end of timestamps list.")

        self.show_time = timestamp
        self.target_frame_idx = index+1
        return Frame(timestamp,frame,index=index)

    def wait(self,frame):
        if self.display_time:
            wait_time  = frame.timestamp - self.display_time - time()
            if 1 > wait_time > 0 :
                sleep(wait_time)
        self.display_time = frame.timestamp - time()
        sleep(self.slowdown)

    @ensure_initialisation(fallback_func=lambda evt: sleep(0.05))
    def recent_events(self,events):
        try:
            frame = self.get_frame()
        except EndofVideoFileError:
            logger.info('Video has ended.')
            self._initialised = False
        else:
            self._recent_frame = frame
            events['frame'] = frame
            if self.timed_playback:
                self.wait(frame)

    @ensure_initialisation()
    def seek_to_frame(self, seek_pos):
        ###frame accurate seeking
        try:
            self.video_stream.seek(self.idx_to_pts(seek_pos),mode='time')
        except av.AVError as e:
            raise FileSeekError()
        else:
            self.next_frame = self._next_frame()
            self.display_time = 0
            self.target_frame_idx = seek_pos

    @ensure_initialisation()
    def seek_to_frame_fast(self, seek_pos):
        ###frame accurate seeking
        try:
            self.video_stream.seek(self.idx_to_pts(seek_pos), mode='time', any_frame=True)
        except av.AVError as e:
            raise FileSeekError()
        else:
            self.next_frame = self._next_frame()
            self.display_time = 0
            self.target_frame_idx = seek_pos

    def on_notify(self, notification):
        if notification['subject'] == 'file_source.restart' and notification.get('source_path') == self.source_path:
            self._initialised = True
            self.seek_to_frame(0)

    def init_gui(self):
        from pyglui import ui
        ui_elements = []
        ui_elements.append(ui.Info_Text("Running Capture with '%s' as src"%self.source_path))
        ui_elements.append(ui.Slider('slowdown',self,min=0,max=1.0))
        self.g_pool.capture_source_menu.extend(ui_elements)

    @property
    def jpeg_support(self):
        return False

class File_Manager(Base_Manager):
    """Summary

    Attributes:
        file_exts (list): File extensions to filter displayed files
        root_folder (str): Folder path, which includes file sources
    """
    gui_name = 'Video File Source'
    file_exts = ['.mp4','.mkv','.mov']

    def __init__(self, g_pool, root_folder=None):
        super().__init__(g_pool)
        base_dir = self.g_pool.user_dir.rsplit(os.path.sep,1)[0]
        default_rec_dir = os.path.join(base_dir,'recordings')
        self.root_folder = root_folder or default_rec_dir

    def init_gui(self):
        from pyglui import ui
        ui_elements = []
        ui_elements.append(ui.Info_Text('Enter a folder to enumerate all eligible video files. Be aware that entering folders with a lot of files can slow down Pupil Capture.'))

        def set_root(folder):
            if not os.path.isdir(folder):
                logger.error('`%s` is not a valid folder path.'%folder)
            else: self.root_folder = folder

        ui_elements.append(ui.Text_Input('root_folder',self,label='Source Folder',setter=set_root))

        def split_enumeration():
            eligible_files = self.enumerate_folder(self.root_folder)
            eligible_files.insert(0, (None, 'Select to activate'))
            return zip(*eligible_files)

        def activate(full_path):
            if not full_path:
                return
            settings = {
                'source_path': full_path,
                'timed_playback': True
            }
            self.activate_source(settings)

        ui_elements.append(ui.Selector(
            'selected_file',
            selection_getter=split_enumeration,
            getter=lambda: None,
            setter=activate,
            label='Video File'
        ))

        self.g_pool.capture_selector_menu.extend(ui_elements)

    def enumerate_folder(self,path):
        eligible_files  = []
        is_eligible = lambda f: os.path.splitext(f)[-1] in self.file_exts
        path = os.path.abspath(os.path.expanduser(path))
        for root,dirs,files in os.walk(path):
            def root_split(file):
                full_p = os.path.join(root,file)
                disp_p = full_p.replace(path,'')
                return (full_p, disp_p)
            eligible_files.extend(map(root_split, filter(is_eligible, files)))
        return eligible_files

    def get_init_dict(self):
        return {'root_folder':self.root_folder}

    def activate_source(self, settings={}):
        if self.g_pool.process == 'world':
            self.notify_all({'subject':'start_plugin',"name":"File_Source",'args':settings})
        else:
            self.notify_all({'subject':'start_eye_capture','target':self.g_pool.process, "name":"File_Source",'args':settings})

    def recent_events(self,events):
        pass<|MERGE_RESOLUTION|>--- conflicted
+++ resolved
@@ -26,11 +26,8 @@
 import logging
 logger = logging.getLogger(__name__)
 
-<<<<<<< HEAD
-=======
 av.logging.set_level(av.logging.ERROR)
 logging.getLogger('libav').setLevel(logging.ERROR)
->>>>>>> 505ddce4
 
 class FileCaptureError(Exception):
     """General Exception for this module"""
@@ -155,11 +152,7 @@
             logger.debug('using timestamps from list')
             self.timestamps = timestamps
 
-<<<<<<< HEAD
-=======
-
-        #set the pts rate to convert pts to frame index. We use videos with pts writte like indecies.
->>>>>>> 505ddce4
+        # set the pts rate to convert pts to frame index. We use videos with pts writte like indecies.
         self.next_frame = self._next_frame()
         f0, f1 = next(self.next_frame), next(self.next_frame)
         self.pts_rate = float(1/f1.pts/self.video_stream.time_base)
@@ -178,13 +171,14 @@
 
     def ensure_initialisation(fallback_func=None):
         from functools import wraps
+
         def decorator(func):
             @wraps(func)
-            def run_func(self,*args,**kwargs):
+            def run_func(self, *args, **kwargs):
                 if self._initialised and self.video_stream:
-                    return func(self,*args,**kwargs)
+                    return func(self, *args, **kwargs)
                 elif fallback_func:
-                    return fallback_func(*args,**kwargs)
+                    return fallback_func(*args, **kwargs)
                 else:
                     logger.debug('Initialisation required.')
             return run_func
@@ -237,11 +231,7 @@
         # some older mkv did not use perfect timestamping so we are doing int(round()) to clear that.
         # With properly spaced pts (any v0.6.100+ recording) just int() would suffice.
         # print float(pts*self.video_stream.time_base*self.video_stream.average_rate),round(pts*self.video_stream.time_base*self.video_stream.average_rate)
-<<<<<<< HEAD
-        return int(round(pts*self.video_stream.time_base*self.average_rate))
-=======
         return int(round(pts*self.video_stream.time_base*self.pts_rate))
->>>>>>> 505ddce4
 
     @ensure_initialisation()
     def pts_to_time(self, pts):
