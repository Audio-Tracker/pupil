--- conflicted
+++ resolved
@@ -92,12 +92,6 @@
                 self.on_resolution_change(self._last_frame_size, frame_size)
             self._last_frame_size = frame_size
 
-<<<<<<< HEAD
-        detection_result = self.detect(frame=frame, pupil_data=event.get(EVENT_KEY, []))
-        self._recent_detection_result = detection_result
-        if detection_result is None:
-            return
-=======
         # TODO: The following sections with internal_2d_raw_data are for allowing dual
         # detectors until pye3d is finished. Then we should cleanup this section!
 
@@ -111,7 +105,6 @@
         # want published, so we remove it from the dict
         if "internal_2d_raw_data" in detection_result:
             event["internal_2d_raw_data"] = detection_result.pop("internal_2d_raw_data")
->>>>>>> aec6a18f
 
         if EVENT_KEY in event:
             event[EVENT_KEY].append(detection_result)
