"""
(*)~---------------------------------------------------------------------------
Pupil - eye tracking platform
Copyright (C) 2012-2020 Pupil Labs

Distributed under the terms of the GNU
Lesser General Public License (LGPL v3.0).
See COPYING and COPYING.LESSER for license details.
---------------------------------------------------------------------------~(*)
"""

import importlib
import logging
import os
import sys
from time import time

logger = logging.getLogger(__name__)
"""
A simple example Plugin: 'display_recent_gaze.py'
It is a good starting point to build your own plugin.
"""


class Plugin(object):
    """docstring for Plugin
    plugin is a base class
    it has all interfaces that will be called
    instances of this class usually get added to a plugins list
    this list will have its members called with all methods invoked.

    """

    # if you have a plugin that can exist multiple times make this false in your derived class
    uniqueness = "by_class"
    # uniqueness = 'not_unique'
    # uniqueness = 'by_base_class'

    # between 0 and 1 this indicated where in the plugin excecution order you plugin lives:
    # <.5  are things that add/mofify information that will be used by other plugins and rely on untouched data.
    # You should not edit frame if you are here!
    # == .5 is the default.
    # >.5 are things that depend on other plugins work like display , saving and streaming
    # you can change this in __init__ for your instance or in the class definition
    order = 0.5
    alive = True

    # menu icon font, possible values `roboto`, `opensans`, `pupil_icons`,
    # or custom loaded font name
    icon_font = "roboto"
    icon_chr = "?"  # character shown in menu icon

    def __init__(self, g_pool):
        self.g_pool = g_pool

    def init_ui(self):
        """
        Called when the context will have a gl window with us. You can do your init for that here.
        """
        pass

    def recent_events(self, events):
        """
        Called in Player and Capture.
        Gets called once every frame.
        If you plan to update data inplace, note that this will affect all plugins executed after you.
        Use self.order to deal with this appropriately
        """
        pass

    def gl_display(self):
        """
        Gets called once every frame when its time to draw onto the gl canvas.
        """
        pass

    def on_click(self, pos, button, action):
        """
        Gets called when the user clicks in the window screen and the event has
        not been consumed by the GUI.

        Return True if the event was consumed and should not be propagated
        to any other plugin.
        """
        return False

    def on_pos(self, pos):
        """
        Gets called when the user moves the mouse in the window screen.
        """
        pass

    def on_key(self, key, scancode, action, mods):
        """
        Gets called on key events that were not consumed by the GUI.

        Return True if the event was consumed and should not be propagated
        to any other plugin.

        See http://www.glfw.org/docs/latest/input_guide.html#input_key for
        more information key events.
        """
        return False

    def on_char(self, character):
        """
        Gets called on char events that were not consumed by the GUI.

        Return True if the event was consumed and should not be propagated
        to any other plugin.

        See http://www.glfw.org/docs/latest/input_guide.html#input_char for
        more information char events.
        """
        return False

    def on_drop(self, paths):
        """
        Gets called on dropped paths of files and/or directories on the window.

        Return True if the event was consumed and should not be propagated
        to any other plugin.

        See http://www.glfw.org/docs/latest/input_guide.html#path_drop for
        more information.
        """
        return False

    def on_window_resize(self, window, w, h):
        """
        gets called when user resizes window.
        window is the glfw window handle of the resized window.
        """
        pass

    def on_notify(self, notification):
        """
        this gets called when a plugin wants to notify all others.
        notification is a dict in the format {'subject':'notification_category.notification_name',['addional_field':'blah']}
        implement this fn if you want to deal with notifications
        note that notifications are collected from all threads and processes and dispatched in the update loop.
        this callback happens in the main thread.
        """
        pass

    # if you want a session persistent plugin implement this function:
    def get_init_dict(self):
        # aise NotImplementedError() if you dont want you plugin to be persistent.

        d = {}
        # add all aguments of your plugin init fn with paramter names as name field
        # do not include g_pool here.
        return d

    def deinit_ui(self):
        """
        Called when the context will have a ui with window. You can do your deinit for that here.
        """
        pass

    def cleanup(self):
        """
        gets called when the plugin get terminated.
        This happens either voluntarily or forced.
        if you have an gui or glfw window destroy it here.
        """
        pass

    # ------- do not change methods, properties below this line in your derived class

    def notify_all(self, notification):
        """

        Do not overwrite this method.

        Call `notify_all` to notify all other plugins and processes with a notification:

        notification is a dict in the format {'subject': 'notification_category.[subcategory].action_name',
        ['addional_field':'foo']}

            adding 'timestamp':self.g_pool.get_timestamp() will allow other plugins
            to know when you created this notification.

            adding 'record':True will make recorder save the notification during recording.

            adding 'remote_notify':'all' will send the event all other pupil sync nodes in the same group.
            (Remote notifyifactions are not be recevied by any local actor.)

            adding 'remote_notify':node_UUID will send the event the pupil sync nodes with node_UUID.
            (Remote notifyifactions are not be recevied by any local actor.)

            adding 'delay':3.2 will delay the notification for 3.2s.
            If a new delayed notification of same subject is sent before 3.2s
            have passed we will discard the former notification.

        You may add more fields as you like.

        All notifications must be serializable by msgpack.

        """
        if self.g_pool.app == "exporter":
            if notification.get("delay", 0):
                notification["_notify_time_"] = time() + notification["delay"]
                self.g_pool.delayed_notifications[
                    notification["subject"]
                ] = notification
            else:
                self.g_pool.notifications.append(notification)
        else:
            self.g_pool.ipc_pub.notify(notification)

    @property
    def this_class(self):
        """
        this instance's class
        """
        return self.__class__

    @property
    def class_name(self):
        """
        name of this instance's class
        """
        return self.__class__.__name__

    @classmethod
    def base_class(cls):
        """
        rightmost base class of this class
        this way you can inherit from muliple classes and use the rightmost as your plugin group classifier
        """
        return cls.__bases__[-1]

    @classmethod
    def base_class_name(cls):
        """
        base class name of this class
        """
        return cls.base_class().__name__

    @property
    def pretty_class_name(self):
        return self.__class__.parse_pretty_class_name()

    @classmethod
    def parse_pretty_class_name(cls) -> str:
        return cls.__name__.replace("_", " ")

    def add_menu(self):
        """
        This fn is called when the plugin ui is initialized. Do not change!
        """
        from pyglui import ui

        def toggle_menu(collapsed):
            # This is the menu toggle logic.
            # Only one menu can be open.
            # If no menu is open the menu_bar should collapse.
            self.g_pool.menubar.collapsed = collapsed
            for m in self.g_pool.menubar.elements:
                m.collapsed = True
            self.menu.collapsed = collapsed

        def close():
            toggle_menu(True)
            self.alive = False

        # Here we make a menu and icon
        self.menu = ui.Growing_Menu("Unnamed Menu", header_pos="headline")
        if self.uniqueness == "not_unique":
            self.menu.append(ui.Button("Close", close))
        self.menu_icon = ui.Icon(
            "collapsed",
            self.menu,
            label=self.icon_chr,
            label_font=self.icon_font,
            on_val=False,
            off_val=True,
            setter=toggle_menu,
        )
        self.menu_icon.order = 0.5
        self.menu_icon.tooltip = self.pretty_class_name
        self.g_pool.menubar.append(self.menu)
        self.g_pool.iconbar.append(self.menu_icon)
        toggle_menu(False)

    def remove_menu(self):
        if not self.menu.collapsed:
            self.g_pool.menubar.collapsed = True
        self.g_pool.menubar.remove(self.menu)
        self.g_pool.iconbar.remove(self.menu_icon)
        self.menu = None
        self.menu_icon = None


# Plugin manager classes and fns
class Plugin_List(object):
    """This is the Plugin Manager
        It is a self sorting list with a few functions to manage adding and
        removing Plugins and lacking most other list methods.
    """

    def __init__(self, g_pool, plugin_initializers):
        self._plugins = []
        self.g_pool = g_pool
        plugin_by_name = g_pool.plugin_by_name

        # add self as g_pool.plguins object to allow plugins to call the plugins list
        # during init. this will be done again when the init returns but is kept there
        # for readablitly.
        self.g_pool.plugins = self

        # NOTE: we should not .add() plugins if they get removed immediately again
        # because of uniqueness constraints. Here we are filtering the passed list first
        # before calling .add(). This is important so we e.g. don't initialize the UVC
        # source in player, which will try installing drivers and crash in the bundle.

        # expand first for later filtering
        expanded_initializers = []
        for name, args in plugin_initializers:
            try:
                expanded_initializers.append((plugin_by_name[name], name, args))
            except KeyError:
                logger.debug(f"Plugin {name} failed to load, not available for import.")

        expanded_initializers.sort(key=lambda data: data[0].order)

        # only add plugins that won't be replaced by newer plugins
        for i, (plugin, name, args) in enumerate(expanded_initializers):
            for new_plugin, new_name, _ in expanded_initializers[i + 1 :]:
                if (
                    new_plugin.uniqueness == "by_base_class"
                    and plugin.__bases__[-1] == new_plugin.__bases__[-1]
                ) or (new_plugin.uniqueness == "by_class" and plugin == new_plugin):
                    logger.debug(
                        f"Skipping initialization of plugin {name} because it will be"
                        f" replaced by newer plugin {new_name} with uniqueness"
                        f" `{new_plugin.uniqueness}`."
                    )
                    break
            else:
                # no new_plugin found which would replace old_plugin
                logger.debug(f"Loading plugin: {name} with settings {args}")
                self.add(plugin, args)

    def __iter__(self):
        for p in self._plugins:
            yield p

    def __str__(self):
        return "Plugin List: {}".format(self._plugins)

    def add(self, new_plugin_cls, args={}):
        """
        add a plugin instance to the list.
        """
<<<<<<< HEAD
        if new_plugin.uniqueness == "by_base_class":
            for p in self._plugins:
                if p.base_class() == new_plugin.base_class():
                    replc_str = "Plugin {} of base class {} will be replaced by {}."
                    logger.debug(
                        replc_str.format(p, p.base_class_name(), new_plugin.__name__)
                    )
                    p.alive = False
                    self.clean()

        elif new_plugin.uniqueness == "by_class":
            for p in self._plugins:
                if p.this_class == new_plugin:
                    logger.warning(
                        "Plugin '{}' is already loaded . Did not add it.".format(
                            new_plugin.__name__
                        )
                    )
                    return
=======
        self._find_and_remove_duplicates(new_plugin_cls)
>>>>>>> 4b4ee9db

        plugin_instance = new_plugin_cls(self.g_pool, **args)
        if not plugin_instance.alive:
            logger.warning(f"Plugin {new_plugin.__name__} failed to initialize")
            return

        self._plugins.append(plugin_instance)
        self._plugins.sort(key=lambda p: p.order)

        if self.g_pool.app in ("capture", "player"):
            plugin_instance.init_ui()

    def _find_and_remove_duplicates(self, new_plugin_cls):
        for duplicate in self._duplicates(new_plugin_cls):
            self._remove_duplicated_instance(duplicate)

    def _duplicates(self, new_plugin_cls):
        if new_plugin_cls.uniqueness == "by_base_class":
            yield from self._duplicates_by_rule(
                self._has_same_base_class, new_plugin_cls
            )
        elif new_plugin_cls.uniqueness == "by_class":
            yield from self._duplicates_by_rule(self._is_same_class, new_plugin_cls)

    def _duplicates_by_rule(self, is_duplicate_rule, new_plugin_cls):
        duplicates = (
            old_plugin_inst
            for old_plugin_inst in self._plugins
            if is_duplicate_rule(old_plugin_inst, new_plugin_cls)
        )
        yield from duplicates

    def _remove_duplicated_instance(self, duplicated_plugin_inst):
        name = duplicated_plugin_inst.pretty_class_name
        uniq = duplicated_plugin_inst.uniqueness
        message = f"Replacing {name} due to '{uniq}' uniqueness"
        logger.debug(message)
        duplicated_plugin_inst.alive = False
        self.clean()

    @staticmethod
    def _has_same_base_class(old_plugin_inst, new_plugin_cls):
        return old_plugin_inst.base_class == new_plugin_cls.__bases__[-1]

    @staticmethod
    def _is_same_class(old_plugin_inst, new_plugin_cls):
        return old_plugin_inst.this_class == new_plugin_cls

    def clean(self):
        """
        plugins may flag themselves as dead or are flagged as dead. We need to remove them.
        """
        for p in self._plugins[::-1]:
            if not p.alive:
                if self.g_pool.app in ("capture", "player"):
                    p.deinit_ui()
                p.cleanup()
                logger.debug("Unloaded Plugin: {}".format(p))
                self._plugins.remove(p)

    def get_initializers(self):
        initializers = []
        for p in self._plugins:
            try:
                p_initializer = p.class_name, p.get_init_dict()
                initializers.append(p_initializer)
            except NotImplementedError:
                # not all plugins want to be savable, they will not have the init dict.
                # any object without a get_init_dict method will throw this exception.
                pass
        return initializers


def import_runtime_plugins(plugin_dir):
    """
    Parse all files and folders in 'plugin_dir' and try to import them as modules:
    files are imported if their extension is .py or .so or .dylib
    folder are imported if they contain an __init__.py file

    once a module is sucessfully imported any classes that are subclasses of Plugin
    are added to the runtime plugins list

    any exceptions that are raised during parsing, import filtering and addition are silently ignored.
    """

    runtime_plugins = []
    if os.path.isdir(plugin_dir):
        # we prepend to give the plugin dir content precendece
        # over other modules with identical name.
        sys.path.insert(0, plugin_dir)
        for d in os.listdir(plugin_dir):
            logger.debug("Scanning: {}".format(d))
            try:
                if os.path.isfile(os.path.join(plugin_dir, d)):
                    d, ext = d.rsplit(".", 1)
                    if ext not in ("py", "so", "dylib"):
                        continue
                module = importlib.import_module(d)
                logger.debug("Imported: {}".format(module))
                for name in dir(module):
                    member = getattr(module, name)
                    if (
                        isinstance(member, type)
                        and issubclass(member, Plugin)
                        and member.__name__ != "Plugin"
                    ):
                        logger.info("Added: {}".format(member))
                        runtime_plugins.append(member)
            except Exception as e:
                logger.warning("Failed to load '{}'. Reason: '{}' ".format(d, e))
                import traceback

                logger.debug(traceback.format_exc())
    return runtime_plugins


# Base plugin definitons
class Visualizer_Plugin_Base(Plugin):
    pass


class Analysis_Plugin_Base(Plugin):
    pass


class Producer_Plugin_Base(Plugin):
    pass


class System_Plugin_Base(Plugin):
    pass


class Experimental_Plugin_Base(Plugin):
    pass<|MERGE_RESOLUTION|>--- conflicted
+++ resolved
@@ -354,33 +354,11 @@
         """
         add a plugin instance to the list.
         """
-<<<<<<< HEAD
-        if new_plugin.uniqueness == "by_base_class":
-            for p in self._plugins:
-                if p.base_class() == new_plugin.base_class():
-                    replc_str = "Plugin {} of base class {} will be replaced by {}."
-                    logger.debug(
-                        replc_str.format(p, p.base_class_name(), new_plugin.__name__)
-                    )
-                    p.alive = False
-                    self.clean()
-
-        elif new_plugin.uniqueness == "by_class":
-            for p in self._plugins:
-                if p.this_class == new_plugin:
-                    logger.warning(
-                        "Plugin '{}' is already loaded . Did not add it.".format(
-                            new_plugin.__name__
-                        )
-                    )
-                    return
-=======
         self._find_and_remove_duplicates(new_plugin_cls)
->>>>>>> 4b4ee9db
 
         plugin_instance = new_plugin_cls(self.g_pool, **args)
         if not plugin_instance.alive:
-            logger.warning(f"Plugin {new_plugin.__name__} failed to initialize")
+            logger.warning(f"Plugin {new_plugin_cls.__name__} failed to initialize")
             return
 
         self._plugins.append(plugin_instance)
