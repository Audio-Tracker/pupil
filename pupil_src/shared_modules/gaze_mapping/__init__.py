"""
(*)~---------------------------------------------------------------------------
Pupil - eye tracking platform
Copyright (C) 2012-2020 Pupil Labs

Distributed under the terms of the GNU
Lesser General Public License (LGPL v3.0).
See COPYING and COPYING.LESSER for license details.
---------------------------------------------------------------------------~(*)
"""
from . import matching
from . import gazer_base
from .gazer_base import CalibrationError
from .gazer_2d_v1x import Gazer2D_v1x
from .gazer_3d_v1x import Gazer3D_v1x
from .gazer_hmd_v1x import GazerHMD3D_v1x

<<<<<<< HEAD
registered_gazer_classes = [Gazer2D_v1x, Gazer3D_v1x, GazerHMD3D_v1x]
=======
>>>>>>> 82d7c891

registered_gazer_classes = [Gazer2D_v1x, Gazer3D_v1x, GazerHMD2D_v1x, GazerHMD3D_v1x]
registered_gazer_labels_by_class_names = {
    cls.__name__: cls.label for cls in registered_gazer_classes
}
default_gazer_class = Gazer3D_v1x
assert default_gazer_class in registered_gazer_classes<|MERGE_RESOLUTION|>--- conflicted
+++ resolved
@@ -15,12 +15,8 @@
 from .gazer_3d_v1x import Gazer3D_v1x
 from .gazer_hmd_v1x import GazerHMD3D_v1x
 
-<<<<<<< HEAD
 registered_gazer_classes = [Gazer2D_v1x, Gazer3D_v1x, GazerHMD3D_v1x]
-=======
->>>>>>> 82d7c891
 
-registered_gazer_classes = [Gazer2D_v1x, Gazer3D_v1x, GazerHMD2D_v1x, GazerHMD3D_v1x]
 registered_gazer_labels_by_class_names = {
     cls.__name__: cls.label for cls in registered_gazer_classes
 }
